use crate::{
    account_balances::{BalanceFetching, Query},
    database::orders::OrderStoring,
    orderbook::filter_unsupported_tokens,
};
use anyhow::Result;
use model::{order::Order, SolvableOrders};
use primitive_types::U256;
use shared::{
    bad_token::BadTokenDetecting, current_block::CurrentBlockStream, maintenance::Maintaining,
    time::now_in_epoch_seconds,
};
use std::{
    collections::{HashMap, HashSet},
    iter::FromIterator,
    sync::{Arc, Mutex, Weak},
    time::{Duration, Instant},
};
use tokio::sync::Notify;

/// Keeps track and updates the set of currently solvable orders.
/// For this we also need to keep track of user sell token balances for open orders so this is
/// retrievable as well.
/// The cache is updated in the background whenever a new block appears or when the cache is
/// explicitly notified that it should update for example because a new order got added to the order
/// book.
pub struct SolvableOrdersCache {
    min_order_validity_period: Duration,
    database: Arc<dyn OrderStoring>,
    balance_fetcher: Arc<dyn BalanceFetching>,
    bad_token_detector: Arc<dyn BadTokenDetecting>,
    notify: Notify,
    cache: Mutex<Inner>,
}

type Balances = HashMap<Query, U256>;

#[derive(Clone, Debug)]
pub struct CachedSolvableOrders {
    inner: SolvableOrders,
    update_time: Instant,
}

impl CachedSolvableOrders {
    pub fn new(inner: SolvableOrders, update_time: Instant) -> Self {
        Self { inner, update_time }
    }

    pub fn solvable_orders(&self) -> &SolvableOrders {
        &self.inner
    }

    pub fn into_solvable_orders(self) -> SolvableOrders {
        self.inner
    }

    pub fn orders(&self) -> &Vec<Order> {
        &self.inner.orders
    }

    pub fn into_orders(self) -> Vec<Order> {
        self.inner.orders
    }

    pub fn valid(&self, max_update_time: Duration) -> bool {
        self.update_time.elapsed() <= max_update_time
    }
}

struct Inner {
    orders: CachedSolvableOrders,
    balances: Balances,
}

<<<<<<< HEAD
=======
#[derive(Clone, Debug)]
pub struct SolvableOrders {
    pub orders: Vec<Order>,
    pub update_time: Instant,
    pub latest_settlement_block: u64,
    pub block: u64,
}

>>>>>>> 66cee3e2
impl SolvableOrdersCache {
    pub fn new(
        min_order_validity_period: Duration,
        database: Arc<dyn OrderStoring>,
        balance_fetcher: Arc<dyn BalanceFetching>,
        bad_token_detector: Arc<dyn BadTokenDetecting>,
        current_block: CurrentBlockStream,
    ) -> Arc<Self> {
        let self_ = Arc::new(Self {
            min_order_validity_period,
            database,
            balance_fetcher,
            bad_token_detector,
            notify: Default::default(),
            cache: Mutex::new(Inner {
<<<<<<< HEAD
                orders: CachedSolvableOrders::new(
                    SolvableOrders {
                        orders: Vec::new(),
                        latest_settlement_block: 0,
                    },
                    Instant::now(),
                ),
=======
                orders: SolvableOrders {
                    orders: Vec::new(),
                    update_time: Instant::now(),
                    latest_settlement_block: 0,
                    block: 0,
                },
>>>>>>> 66cee3e2
                balances: Default::default(),
            }),
        });
        tokio::task::spawn(update_task(Arc::downgrade(&self_), current_block));
        self_
    }

    pub fn cached_balance(&self, key: &Query) -> Option<U256> {
        let inner = self.cache.lock().unwrap();
        inner.balances.get(key).copied()
    }

    /// Orders and timestamp at which last update happened.
    pub fn cached_solvable_orders(&self) -> CachedSolvableOrders {
        self.cache.lock().unwrap().orders.clone()
    }

    /// The cache will update the solvable orders and missing balances as soon as possible.
    pub fn request_update(&self) {
        self.notify.notify_one();
    }

    /// Manually update solvable orders. Usually called by the background updating task.
    pub async fn update(&self, block: u64) -> Result<()> {
        let min_valid_to = now_in_epoch_seconds() + self.min_order_validity_period.as_secs() as u32;
        let db_solvable_orders = self.database.solvable_orders(min_valid_to).await?;
        let orders =
            filter_unsupported_tokens(db_solvable_orders.orders, self.bad_token_detector.as_ref())
                .await?;

        // If we update due to an explicit notification we can reuse existing balances as they
        // cannot have changed.
        let old_balances = {
            let inner = self.cache.lock().unwrap();
            if inner.orders.block == block {
                inner.balances.clone()
            } else {
                HashMap::new()
            }
        };
        let (mut new_balances, missing_queries) = new_balances(&old_balances, &orders);
        let fetched_balances = self.balance_fetcher.get_balances(&missing_queries).await;
        for (query, balance) in missing_queries.into_iter().zip(fetched_balances) {
            let balance = match balance {
                Ok(balance) => balance,
                Err(err) => {
                    tracing::warn!(
                        owner = %query.owner,
                        token = %query.token,
                        source = ?query.source,
                        error = ?err,
                        "failed to get balance"
                    );
                    continue;
                }
            };
            new_balances.insert(query, balance);
        }

        let mut orders = solvable_orders(orders, &new_balances);
        for order in &mut orders {
            let query = Query::from_order(order);
            order.order_meta_data.available_balance = new_balances.get(&query).copied();
        }

        *self.cache.lock().unwrap() = Inner {
<<<<<<< HEAD
            orders: CachedSolvableOrders::new(
                SolvableOrders {
                    orders,
                    latest_settlement_block: db_solvable_orders.latest_settlement_block,
                },
                Instant::now(),
            ),
=======
            orders: SolvableOrders {
                orders,
                update_time: Instant::now(),
                latest_settlement_block: db_solvable_orders.latest_settlement_block,
                block,
            },
>>>>>>> 66cee3e2
            balances: new_balances,
        };

        Ok(())
    }
}

/// Returns existing balances and Vec of queries that need to be peformed.
fn new_balances(old_balances: &Balances, orders: &[Order]) -> (HashMap<Query, U256>, Vec<Query>) {
    let mut new_balances = HashMap::new();
    let mut missing_queries = HashSet::new();
    for order in orders {
        let query = Query::from_order(order);
        match old_balances.get(&query) {
            Some(balance) => {
                new_balances.insert(query, *balance);
            }
            None => {
                missing_queries.insert(query);
            }
        }
    }
    let missing_queries = Vec::from_iter(missing_queries);
    (new_balances, missing_queries)
}

// The order book has to make a choice for which orders to include when a user has multiple orders
// selling the same token but not enough balance for all of them.
// Assumes balance fetcher is already tracking all balances.
fn solvable_orders(mut orders: Vec<Order>, balances: &Balances) -> Vec<Order> {
    let mut orders_map = HashMap::<Query, Vec<Order>>::new();
    orders.sort_by_key(|order| std::cmp::Reverse(order.order_meta_data.creation_date));
    for order in orders {
        let key = Query::from_order(&order);
        orders_map.entry(key).or_default().push(order);
    }

    let mut result = Vec::new();
    for (key, orders) in orders_map {
        let mut remaining_balance = match balances.get(&key) {
            Some(balance) => *balance,
            None => continue,
        };
        for order in orders {
            // TODO: This is overly pessimistic for partially filled orders where the needed balance
            // is lower. For partially fillable orders that cannot be fully filled because of the
            // balance we could also give them as much balance as possible instead of skipping. For
            // that we first need a way to communicate this to the solver. We could repurpose
            // availableBalance for this.
            let needed_balance = match order
                .order_creation
                .sell_amount
                .checked_add(order.order_creation.fee_amount)
            {
                Some(balance) => balance,
                None => continue,
            };
            if let Some(balance) = remaining_balance.checked_sub(needed_balance) {
                remaining_balance = balance;
                result.push(order);
            }
        }
    }
    result
}

/// Keep updating the cache every N seconds or when an update notification happens.
/// Exits when this becomes the only reference to the cache.
async fn update_task(cache: Weak<SolvableOrdersCache>, current_block: CurrentBlockStream) {
    loop {
        let cache = match cache.upgrade() {
            Some(self_) => self_,
            None => {
                tracing::debug!("exiting solvable orders update task");
                break;
            }
        };
        {
            // We are not updating on block changes because
            // - the state of orders could change even when the block does not like when an order
            //   gets cancelled off chain
            // - the event updater takes some time to run and if we go first we would not update the
            //   orders with the most recent events.
            const UPDATE_INTERVAL: Duration = Duration::from_secs(2);
            let timeout = tokio::time::sleep(UPDATE_INTERVAL);
            let notified = cache.notify.notified();
            futures::pin_mut!(timeout);
            futures::pin_mut!(notified);
            futures::future::select(timeout, notified).await;
        }
        let block = match current_block.borrow().number {
            Some(block) => block.as_u64(),
            None => {
                tracing::error!("no block number");
                continue;
            }
        };
        match cache.update(block).await {
            Ok(()) => tracing::debug!("updated solvable orders"),
            Err(err) => tracing::error!(?err, "failed to update solvable orders"),
        }
    }
}

#[async_trait::async_trait]
impl Maintaining for SolvableOrdersCache {
    async fn run_maintenance(&self) -> Result<()> {
        self.request_update();
        Ok(())
    }
}

#[cfg(test)]
mod tests {
    use super::*;
    use crate::{account_balances::MockBalanceFetching, database::orders::MockOrderStoring};
    use chrono::{DateTime, NaiveDateTime, Utc};
    use maplit::hashmap;
    use model::order::{OrderCreation, OrderMetaData, SellTokenSource};
    use model::SolvableOrders as DbOrders;
    use primitive_types::H160;

    #[tokio::test]
    async fn filters_insufficient_balances() {
        let mut orders = vec![
            Order {
                order_creation: OrderCreation {
                    sell_amount: 3.into(),
                    fee_amount: 3.into(),
                    ..Default::default()
                },
                order_meta_data: OrderMetaData {
                    creation_date: DateTime::from_utc(NaiveDateTime::from_timestamp(2, 0), Utc),
                    ..Default::default()
                },
            },
            Order {
                order_creation: OrderCreation {
                    sell_amount: 2.into(),
                    fee_amount: 2.into(),
                    ..Default::default()
                },
                order_meta_data: OrderMetaData {
                    creation_date: DateTime::from_utc(NaiveDateTime::from_timestamp(0, 0), Utc),
                    ..Default::default()
                },
            },
        ];

        let balances = hashmap! {Query::from_order(&orders[0]) => U256::from(9)};
        let orders_ = solvable_orders(orders.clone(), &balances);
        // Second order has lower timestamp so it isn't picked.
        assert_eq!(orders_, orders[..1]);
        orders[1].order_meta_data.creation_date =
            DateTime::from_utc(NaiveDateTime::from_timestamp(3, 0), Utc);
        let orders_ = solvable_orders(orders.clone(), &balances);
        assert_eq!(orders_, orders[1..]);
    }

    #[tokio::test]
    async fn caches_orders_and_balances() {
        let mut balance_fetcher = MockBalanceFetching::new();
        let mut order_storing = MockOrderStoring::new();
        let (_, receiver) = tokio::sync::watch::channel(Default::default());
        let bad_token_detector =
            shared::bad_token::list_based::ListBasedDetector::deny_list(Vec::new());

        let owner = H160::from_low_u64_le(0);
        let sell_token_0 = H160::from_low_u64_le(1);
        let sell_token_1 = H160::from_low_u64_le(2);

        let orders = [
            Order {
                order_creation: OrderCreation {
                    sell_token: sell_token_0,
                    sell_token_balance: SellTokenSource::Erc20,
                    ..Default::default()
                },
                order_meta_data: OrderMetaData {
                    owner,
                    ..Default::default()
                },
            },
            Order {
                order_creation: OrderCreation {
                    sell_token: sell_token_1,
                    sell_token_balance: SellTokenSource::Erc20,
                    ..Default::default()
                },
                order_meta_data: OrderMetaData {
                    owner,
                    ..Default::default()
                },
            },
        ];

        order_storing
            .expect_solvable_orders()
            .times(1)
            .return_once({
                let orders = orders.clone();
                move |_| {
                    Ok(DbOrders {
                        orders: vec![orders[0].clone()],
                        latest_settlement_block: 0,
                    })
                }
            });
        order_storing
            .expect_solvable_orders()
            .times(1)
            .return_once({
                let orders = orders.clone();
                move |_| {
                    Ok(DbOrders {
                        orders: orders.into(),
                        latest_settlement_block: 0,
                    })
                }
            });
        order_storing
            .expect_solvable_orders()
            .times(1)
            .return_once(|_| {
                Ok(DbOrders {
                    orders: Vec::new(),
                    latest_settlement_block: 0,
                })
            });

        balance_fetcher
            .expect_get_balances()
            .times(1)
            .return_once(|_| vec![Ok(1.into())]);
        balance_fetcher
            .expect_get_balances()
            .times(1)
            .return_once(|_| vec![Ok(2.into())]);
        balance_fetcher
            .expect_get_balances()
            .times(1)
            .return_once(|_| Vec::new());

        let cache = SolvableOrdersCache::new(
            Duration::from_secs(0),
            Arc::new(order_storing),
            Arc::new(balance_fetcher),
            Arc::new(bad_token_detector),
            receiver,
        );

        cache.update(0).await.unwrap();
        assert_eq!(
            cache.cached_balance(&Query::from_order(&orders[0])),
            Some(1.into())
        );
        assert_eq!(cache.cached_balance(&Query::from_order(&orders[1])), None);
        let orders_ = cache.cached_solvable_orders().into_orders();
        assert_eq!(orders_.len(), 1);
        assert_eq!(orders_[0].order_meta_data.available_balance, Some(1.into()));

        cache.update(0).await.unwrap();
        assert_eq!(
            cache.cached_balance(&Query::from_order(&orders[0])),
            Some(1.into())
        );
        assert_eq!(
            cache.cached_balance(&Query::from_order(&orders[1])),
            Some(2.into())
        );
        let orders_ = &cache.cached_solvable_orders().into_orders();
        assert_eq!(orders_.len(), 2);

        cache.update(0).await.unwrap();
        assert_eq!(cache.cached_balance(&Query::from_order(&orders[0])), None,);
        assert_eq!(cache.cached_balance(&Query::from_order(&orders[1])), None,);
        let orders_ = cache.cached_solvable_orders().into_orders();
        assert_eq!(orders_.len(), 0);
    }
}<|MERGE_RESOLUTION|>--- conflicted
+++ resolved
@@ -39,17 +39,26 @@
 pub struct CachedSolvableOrders {
     inner: SolvableOrders,
     update_time: Instant,
+    block: u64,
 }
 
 impl CachedSolvableOrders {
-    pub fn new(inner: SolvableOrders, update_time: Instant) -> Self {
-        Self { inner, update_time }
+    pub fn new(inner: SolvableOrders, update_time: Instant, block: u64) -> Self {
+        Self {
+            inner,
+            update_time,
+            block,
+        }
     }
 
     pub fn solvable_orders(&self) -> &SolvableOrders {
         &self.inner
     }
 
+    pub fn solvable_orders_mut(&mut self) -> &SolvableOrders {
+        &self.inner
+    }
+
     pub fn into_solvable_orders(self) -> SolvableOrders {
         self.inner
     }
@@ -64,6 +73,10 @@
 
     pub fn valid(&self, max_update_time: Duration) -> bool {
         self.update_time.elapsed() <= max_update_time
+    }
+
+    pub fn block(&self) -> u64 {
+        self.block
     }
 }
 
@@ -72,17 +85,6 @@
     balances: Balances,
 }
 
-<<<<<<< HEAD
-=======
-#[derive(Clone, Debug)]
-pub struct SolvableOrders {
-    pub orders: Vec<Order>,
-    pub update_time: Instant,
-    pub latest_settlement_block: u64,
-    pub block: u64,
-}
-
->>>>>>> 66cee3e2
 impl SolvableOrdersCache {
     pub fn new(
         min_order_validity_period: Duration,
@@ -98,22 +100,14 @@
             bad_token_detector,
             notify: Default::default(),
             cache: Mutex::new(Inner {
-<<<<<<< HEAD
                 orders: CachedSolvableOrders::new(
                     SolvableOrders {
                         orders: Vec::new(),
                         latest_settlement_block: 0,
                     },
                     Instant::now(),
+                    0,
                 ),
-=======
-                orders: SolvableOrders {
-                    orders: Vec::new(),
-                    update_time: Instant::now(),
-                    latest_settlement_block: 0,
-                    block: 0,
-                },
->>>>>>> 66cee3e2
                 balances: Default::default(),
             }),
         });
@@ -180,22 +174,14 @@
         }
 
         *self.cache.lock().unwrap() = Inner {
-<<<<<<< HEAD
             orders: CachedSolvableOrders::new(
                 SolvableOrders {
                     orders,
                     latest_settlement_block: db_solvable_orders.latest_settlement_block,
                 },
                 Instant::now(),
+                block,
             ),
-=======
-            orders: SolvableOrders {
-                orders,
-                update_time: Instant::now(),
-                latest_settlement_block: db_solvable_orders.latest_settlement_block,
-                block,
-            },
->>>>>>> 66cee3e2
             balances: new_balances,
         };
 
